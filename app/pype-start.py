"""Avalon Command-line Interface

This module contains a CLI towards Avalon and all of what
is bundled together in this distribution.

- https://github.com/getavalon/setup

dependencies:
    - Python 2.6+ or 3.6+
    - PyQt5

example:
    $ python avalon.py --help

overrides:
    avalon.py takes into account dependencies bundled
    together with this distribution, but these can be
    overridden via environment variables.

    Set any of the below to override which path to put
    on your PYTHONPATH

    # Database
    - AVALON_MONGO=mongodb://localhost:27017
    - AVALON_DB=avalon

    # Dependencies
    - PYBLISH_BASE=absolute/path
    - PYBLISH_QML=absolute/path
    - AVALON_CORE=absolute/path
    - AVALON_LAUNCHER=absolute/path
    - AVALON_EXAMPLES=absolute/path

    # Enable additional output
    - AVALON_DEBUG=True
"""

import os
import sys
import shutil
import tempfile
import contextlib
<<<<<<< HEAD
import subprocess
from pprint import pprint

from app.api import (
    Templates as templates,
    forward,
    git_make_repository,
    Logger,
    logger
)

from app import (
    Templates,
    _repos_installed,
    _templates_loaded,
)
=======
>>>>>>> c731abae

from app import api


self = sys.modules[__name__]


log = api.Logger.getLogger(__name__)


if os.path.basename(__file__) in os.listdir(os.getcwd()):
    '''
    Having avalon.py in the current working directory
    exposes it to Python's import mechanism which conflicts
    with the actual avalon Python package.
    '''
    sys.stderr.write("Error: Please change your current "
                     "working directory\n%s\n" % os.getcwd())
    sys.exit(1)


init = """from avalon import api, shell
api.install(shell)
"""


@contextlib.contextmanager
def install():
    tempdir = tempfile.mkdtemp()
    usercustomize = os.path.join(tempdir, "usercustomize.py")

    with open(usercustomize, "w") as f:
        f.write(init)

    os.environ["PYTHONVERBOSE"] = "True"
    os.environ["PYTHONPATH"] = os.pathsep.join([
        tempdir, os.environ["PYTHONPATH"]
    ])

    try:
        yield
    finally:
        shutil.rmtree(tempdir)


def _install(root=None):

    missing_dependencies = list()
    for dependency in ("PyQt5",):
        try:
            __import__(dependency)
        except ImportError:
            missing_dependencies.append(dependency)

    if missing_dependencies:
        log.warning("Sorry, there are some dependencies missing"
                    "from your system.\n")
        log.warning("\n".join(" - %s"
                              % d for d in missing_dependencies) + "\n")
        log.warning("See https://getavalon.github.io/2.0/howto/#install "
                    "for more details.")
        sys.exit(1)

    if root is not None:
        os.environ["AVALON_PROJECTS"] = root
    else:
        try:
            root = os.environ["AVALON_PROJECTS"]
        except KeyError:
            root = os.path.join(os.environ["AVALON_EXAMPLES"], "projects")
            os.environ["AVALON_PROJECTS"] = root


def main():
    import argparse
    import app

    try:
        if not api.Templates:
            print("\n\n")
            api.env_install()
    except Exception as e:
        log.error("Cannot load Templates... Error: {}".format(e))

    parser = argparse.ArgumentParser(usage=__doc__)
    parser.add_argument("--root", help="Projects directory")
    parser.add_argument("--launcher", action="store_true",
                        help="Launch avalon launcher app")
    parser.add_argument("--init", action="store_true",
                        help="Establish a new project in the "
                             "current working directory")
    parser.add_argument("--load", action="store_true",
                        help="Load project at the current working directory")
    parser.add_argument("--save", action="store_true",
                        help="Save project from the current working directory")
    parser.add_argument("--make", action="store_true",
                        help="Install dependent repositories from "
                        "templates/install/pype_repos.toml, also checkout"
                        "to defined branches")
    parser.add_argument("--forward",
                        help="Run arbitrary command from setup environment")
    parser.add_argument("--publish", action="store_true",
                        help="Publish from current working directory, "
                             "or supplied --root")
<<<<<<< HEAD
    parser.add_argument("--tray", action="store_true",
                        help="Launch tray application")
=======
    parser.add_argument("--actionserver", action="store_true",
                        help="launch action server for ftrack")
    parser.add_argument("--ftracklogout", action="store_true",
                        help="Logout from Ftrack")
    parser.add_argument("--terminal", action="store_true",
                        help="Logout from Ftrack")
    parser.add_argument("--local-mongodb", dest="localdb", action="store_true",
                        help="Start local mongo server do `localhost`")
    parser.add_argument("--testing", action="store_true", help="Testing templates")

>>>>>>> c731abae
    kwargs, args = parser.parse_known_args()

    if any([kwargs.launcher,
            kwargs.init,
            kwargs.load,
            kwargs.save,
            kwargs.publish,
            kwargs.actionserver,
            kwargs.ftracklogout,
            kwargs.localdb, ]):
        _install(root=kwargs.root)

    if kwargs.launcher:
        root = os.environ["AVALON_PROJECTS"]
        returncode = api.forward([
            sys.executable, "-u", "-m", "launcher", "--root", root
        ] + args)

    elif kwargs.init:
        returncode = api.forward([
            sys.executable, "-u", "-m",
            "avalon.inventory", "--init"])

    elif kwargs.load:
        returncode = api.forward([
            sys.executable, "-u", "-m",
            "avalon.inventory", "--load"])

    elif kwargs.save:
        returncode = api.forward([
            sys.executable, "-u", "-m",
            "avalon.inventory", "--save"])

    elif kwargs.make:
        # TODO: fix loop with Templates adding into function called
        # independetly on running this make procedure
        returncode = api.git_make_repository()

    elif kwargs.forward:
        returncode = api.forward(kwargs.forward.split())

    elif kwargs.publish:
        os.environ["PYBLISH_HOSTS"] = "shell"

        with install():
            returncode = api.forward([
                sys.executable, "-u", "-m", "pyblish", "gui"
            ] + args, silent=True)

<<<<<<< HEAD
    elif kwargs.tray:
        if PYPE_DEBUG > 0:
            pype_setup = os.getenv('PYPE_SETUP_ROOT')
            items = [pype_setup, "app", "tray.py"]
            fname = os.path.sep.join(items)

            returncode = forward([
                sys.executable, "-u", fname
            ] + args)
        else:
            returncode = None
            DETACHED_PROCESS = 0x00000008

            pype_setup = os.getenv('PYPE_SETUP_ROOT')
            items = [pype_setup, "app", "tray.py"]
            fname = os.path.sep.join(items)

            args = ["-d", fname]
            subprocess.Popen(
                args,
                universal_newlines=True,
                bufsize=1,
                cwd=None,
                executable=sys.executable,
                env=os.environ,
                # stdin=None,
                stdout=subprocess.PIPE,
                stderr=subprocess.STDOUT,
                creationflags=DETACHED_PROCESS
            )
=======
    elif kwargs.actionserver:
        args = ["--actionserver"]

        # TODO this path is same for more args!
        stud_config = os.getenv('PYPE_STUDIO_CONFIG')
        items = [stud_config, "pype", "ftrack", "ftrackRun.py"]
        fname = os.path.sep.join(items)

        returncode = api.forward([
            sys.executable, "-u", fname
        ] + args)

    elif kwargs.ftracklogout:
        args = ["--logout"]

        stud_config = os.getenv('PYPE_STUDIO_CONFIG')
        items = [stud_config, "pype", "ftrack", "ftrackRun.py"]
        fname = os.path.sep.join(items)

        returncode = api.forward([
            sys.executable, "-u", fname
        ] + args)
>>>>>>> c731abae

    elif kwargs.terminal:
        import app.cli
        returncode = app.cli.main()

    elif kwargs.localdb:
        # import app.local_mongo_server
        # app.local_mongo_server.main()
        # args = ["--actionserver"]

        # TODO this path is same for more args!
        pype_setup_root = os.getenv('PYPE_SETUP_ROOT')
        items = [pype_setup_root, "app", "local_mongo_server.py"]
        fname = os.path.sep.join(items)

        returncode = api.forward([
            sys.executable, "-u", fname
        ] + args)
        # returncode = 1

    elif kwargs.testing:

        from app import pypeline
        # template should be filled and environment setup
        returncode = pypeline.test()
        api.env_uninstall()
        # template should be empty
        returncode = pypeline.test()
        print(args)

    else:
        print(__doc__)
        returncode = 1

    api.env_uninstall()
    return returncode


if __name__ == '__main__':
    try:
        returncode = main()
        sys.exit(returncode)
    except Exception as e:
        log.error(e)
        sys.exit(1)<|MERGE_RESOLUTION|>--- conflicted
+++ resolved
@@ -1,49 +1,9 @@
-"""Avalon Command-line Interface
-
-This module contains a CLI towards Avalon and all of what
-is bundled together in this distribution.
-
-- https://github.com/getavalon/setup
-
-dependencies:
-    - Python 2.6+ or 3.6+
-    - PyQt5
-
-example:
-    $ python avalon.py --help
-
-overrides:
-    avalon.py takes into account dependencies bundled
-    together with this distribution, but these can be
-    overridden via environment variables.
-
-    Set any of the below to override which path to put
-    on your PYTHONPATH
-
-    # Database
-    - AVALON_MONGO=mongodb://localhost:27017
-    - AVALON_DB=avalon
-
-    # Dependencies
-    - PYBLISH_BASE=absolute/path
-    - PYBLISH_QML=absolute/path
-    - AVALON_CORE=absolute/path
-    - AVALON_LAUNCHER=absolute/path
-    - AVALON_EXAMPLES=absolute/path
-
-    # Enable additional output
-    - AVALON_DEBUG=True
-"""
-
-import os
-import sys
-import shutil
-import tempfile
-import contextlib
-<<<<<<< HEAD
-import subprocess
-from pprint import pprint
-
+from app import api
+from app import (
+    Templates,
+    _repos_installed,
+    _templates_loaded,
+)
 from app.api import (
     Templates as templates,
     forward,
@@ -51,19 +11,50 @@
     Logger,
     logger
 )
-
-from app import (
-    Templates,
-    _repos_installed,
-    _templates_loaded,
-)
-=======
->>>>>>> c731abae
-
-from app import api
-
-
-self = sys.modules[__name__]
+from pprint import pprint
+import subprocess
+"""Avalon Command-line Interface
+
+This module contains a CLI towards Avalon and all of what
+is bundled together in this distribution.
+
+- https://github.com/getavalon/setup
+
+dependencies:
+    - Python 2.6+ or 3.6+
+    - PyQt5
+
+example:
+    $ python avalon.py --help
+
+overrides:
+    avalon.py takes into account dependencies bundled
+    together with this distribution, but these can be
+    overridden via environment variables.
+
+    Set any of the below to override which path to put
+    on your PYTHONPATH
+
+    # Database
+    - AVALON_MONGO=mongodb://localhost:27017
+    - AVALON_DB=avalon
+
+    # Dependencies
+    - PYBLISH_BASE=absolute/path
+    - PYBLISH_QML=absolute/path
+    - AVALON_CORE=absolute/path
+    - AVALON_LAUNCHER=absolute/path
+    - AVALON_EXAMPLES=absolute/path
+
+    # Enable additional output
+    - AVALON_DEBUG=True
+"""
+
+import os
+import sys
+import shutil
+import tempfile
+import contextlib
 
 
 log = api.Logger.getLogger(__name__)
@@ -163,10 +154,8 @@
     parser.add_argument("--publish", action="store_true",
                         help="Publish from current working directory, "
                              "or supplied --root")
-<<<<<<< HEAD
     parser.add_argument("--tray", action="store_true",
                         help="Launch tray application")
-=======
     parser.add_argument("--actionserver", action="store_true",
                         help="launch action server for ftrack")
     parser.add_argument("--ftracklogout", action="store_true",
@@ -175,9 +164,9 @@
                         help="Logout from Ftrack")
     parser.add_argument("--local-mongodb", dest="localdb", action="store_true",
                         help="Start local mongo server do `localhost`")
-    parser.add_argument("--testing", action="store_true", help="Testing templates")
-
->>>>>>> c731abae
+    parser.add_argument("--testing", action="store_true",
+                        help="Testing templates")
+
     kwargs, args = parser.parse_known_args()
 
     if any([kwargs.launcher,
@@ -227,14 +216,13 @@
                 sys.executable, "-u", "-m", "pyblish", "gui"
             ] + args, silent=True)
 
-<<<<<<< HEAD
     elif kwargs.tray:
         if PYPE_DEBUG > 0:
             pype_setup = os.getenv('PYPE_SETUP_ROOT')
             items = [pype_setup, "app", "tray.py"]
             fname = os.path.sep.join(items)
 
-            returncode = forward([
+            returncode = api.forward([
                 sys.executable, "-u", fname
             ] + args)
         else:
@@ -258,7 +246,7 @@
                 stderr=subprocess.STDOUT,
                 creationflags=DETACHED_PROCESS
             )
-=======
+
     elif kwargs.actionserver:
         args = ["--actionserver"]
 
@@ -281,7 +269,6 @@
         returncode = api.forward([
             sys.executable, "-u", fname
         ] + args)
->>>>>>> c731abae
 
     elif kwargs.terminal:
         import app.cli
@@ -303,7 +290,6 @@
         # returncode = 1
 
     elif kwargs.testing:
-
         from app import pypeline
         # template should be filled and environment setup
         returncode = pypeline.test()

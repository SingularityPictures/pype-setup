import os
import sys
import platform


class PypeLauncher(object):
    """Class handling start of different modes of Pype.

    Most of its methods are called by :mod:`cli` module.
    """

    def print_info(self):
        """Print additional information to console."""
        from pypeapp.lib.Terminal import Terminal
        from pypeapp.lib.mongo import get_default_components
        from pypeapp.lib.log import LOG_DATABASE_NAME, LOG_COLLECTION_NAME

        t = Terminal()
        components = get_default_components()

        infos = []
        if os.getenv('PYPE_DEV'):
            infos.append(("Pype variant", "staging"))
        else:
            infos.append(("Pype variant", "production"))
        infos.append(("Running pype from", os.environ.get('PYPE_SETUP_PATH')))
        infos.append(("Using config at", os.environ.get('PYPE_CONFIG')))
        infos.append(("Using mongodb", components["host"]))

        if os.environ.get("FTRACK_SERVER"):
            infos.append(("Using FTrack at",
                          os.environ.get("FTRACK_SERVER")))

        if os.environ.get('DEADLINE_REST_URL'):
            infos.append(("Using Deadline webservice at",
                          os.environ.get("DEADLINE_REST_URL")))

        if os.environ.get('MUSTER_REST_URL'):
            infos.append(("Using Muster at",
                          os.environ.get("MUSTER_REST_URL")))

        if components["host"]:
            infos.append(("Logging to MongoDB", components["host"]))
            infos.append(("  - port", components["port"] or "<N/A>"))
            infos.append(("  - database", LOG_DATABASE_NAME))
            infos.append(("  - collection", LOG_COLLECTION_NAME))
            infos.append(("  - user", components["username"] or "<N/A>"))
            if components["auth_db"]:
                infos.append(("  - auth source", components["auth_db"]))

        maximum = max([len(i[0]) for i in infos])
        for info in infos:
            padding = (maximum - len(info[0])) + 1
            t.echo("... {}:{}[ {} ]".format(info[0], " " * padding, info[1]))
        print('\n')

    def _add_modules(self):
        """Include in **PYTHONPATH** all necessary packages.

        This will add all paths to deployed repos and also everything
        in ""vendor/python"". It will add it to :class:`sys.path` and to
        **PYTHONPATH** environment variable.

        .. note:: This will append, not overwrite existing paths
        """
        from pypeapp.deployment import Deployment

        d = Deployment(os.environ.get('PYPE_SETUP_PATH', None))
        paths = d.get_deployment_paths()

        # add self
        paths.append(os.environ.get('PYPE_SETUP_PATH'))

        # additional vendor packages
        vendor_path = os.path.join(
            os.getenv('PYPE_SETUP_PATH'), 'vendor', 'python'
        )

        with os.scandir(vendor_path) as vp:
            for entry in vp:
                if entry.is_dir():
                    paths.append(entry.path)

        self._update_python_path(paths)

    def _update_python_path(self, paths=None):
        if (os.environ.get('PYTHONPATH')):
            python_paths = os.environ.get('PYTHONPATH').split(os.pathsep)
        else:
            python_paths = []

        if not paths:
            # paths are not set, sync PYTHONPATH with sys.path only
            for p in python_paths:
                if p not in sys.path:
                    sys.path.append(p)
        else:
            for p in paths:
                if p not in python_paths:
                    os.environ['PYTHONPATH'] += os.pathsep + p
                if p not in sys.path:
                    sys.path.append(p)

    def _load_default_environments(self, tools):
        """Load and apply default environment files."""
        import acre
        os.environ['PLATFORM'] = platform.system().lower()
        tools_env = acre.get_tools(tools)
        pype_paths_env = dict()
        for key, value in dict(os.environ).items():
            if key.startswith('PYPE_'):
                pype_paths_env[key] = value

        env = tools_env
        env.update(pype_paths_env)
        env = acre.compute(env, cleanup=True)
        env = acre.merge(env, os.environ)
        os.environ = env

    def launch_tray(self, debug=False):
        """Run tray.py.

        :param debug: if True, tray will run in debug mode (not detached)
        :type debug: bool

        .. seealso:: :func:`subprocess.Popen`
        """
        import subprocess
        from pypeapp import Logger
        from pypeapp import execute

        self._initialize()

        if debug:
            pype_setup = os.getenv('PYPE_SETUP_PATH')
            items = [
                pype_setup, "repos", "pype", "pype", "tools", "tray"
            ]
            fname = os.path.sep.join(items)

            execute([
                sys.executable,
                "-u",
                fname
                ])
            return

        DETACHED_PROCESS = 0x00000008  # noqa: N806

        pype_setup = os.getenv('PYPE_SETUP_PATH')
        items = [
            pype_setup, "repos", "pype", "pype", "tools", "tray"
        ]
        fname = os.path.sep.join(items)

        args = ["python", "-d", fname]
        if sys.platform.startswith('linux'):
            subprocess.Popen(
                args,
                universal_newlines=True,
                bufsize=1,
                # executable=sys.executable,
                env=os.environ,
                # stdin=None,
                stdout=None,
                stderr=None,
                preexec_fn=os.setpgrp
            )

        if sys.platform == 'win32':
            args = ["pythonw", "-d", fname]
            subprocess.Popen(
                args,
                universal_newlines=True,
                bufsize=1,
                cwd=None,
                # executable=sys.executable,
                env=os.environ,
                # stdin=None,
                stdout=open(Logger.get_file_path(), 'w+'),
                stderr=subprocess.STDOUT,
                creationflags=DETACHED_PROCESS
            )

    def launch_local_mongodb(self):
        """Run local instance of mongodb.

        :returns: process return code
        :rtype: int

        """
        import subprocess
        from pypeapp.lib.Terminal import Terminal
        from pypeapp.lib.mongo import get_default_components

        self._initialize()
        t = Terminal()

        # Get database location.
        try:
            location = os.environ["AVALON_DB_DATA"]
        except KeyError:
            location = os.path.join(os.path.expanduser("~"), "data", "db")

        # Create database directory.
        if not os.path.exists(location):
            os.makedirs(location)

        components = get_default_components()
        _mongo_port = components["port"]
        if _mongo_port is None:
            _mongo_port = "N/A"
        mongo_port = "{}".format(_mongo_port)

        # Start server.
        if (
            platform.system().lower() == "linux"
            or platform.system().lower() == "darwin"
        ):
            t.echo(("*** You may need to allow mongod "
                    "to run in "
                    "[ System Settings / Security & Privacy ]"))
            t.echo("Local mongodb is running...")
            t.echo(
                "Using port {} and db at {}".format(mongo_port, location)
            )
            p = subprocess.Popen(
                ["mongod", "--dbpath", location, "--port", mongo_port],
                close_fds=True
            )
        elif platform.system().lower() == "windows":
            t.echo("Local mongodb is running...")
            t.echo(
                "Using port {} and db at {}".format(mongo_port, location)
            )
            p = subprocess.Popen(
                ["start", "Avalon MongoDB", "call", "mongod", "--dbpath",
                 location, "--port", mongo_port],
                shell=True
            )
        else:
            t.echo("!!! Unsupported platorm - [ {} ]".format(
                platform.system().lower()
            ))
            return False
        return p.returncode

    def launch_eventserver(self):
        """Run standalone ftrack eventserver.

        :returns: process return code
        :rtype: int

        .. deprecated:: 2.1
           Use :meth:`launch_eventservercli` instead.
        """
        from pypeapp import execute

        self._initialize()

        pype_setup = os.getenv('PYPE_SETUP_PATH')
        items = [
<<<<<<< HEAD
            pype_setup, "repos", "pype", "pype", "modules",
            "ftrack", "ftrack_server", "event_server.py"
=======
            pype_setup, "repos", "pype", "pype", "modules", "ftrack",
            "ftrack_server", "event_server.py"
>>>>>>> 271ac734
        ]
        fname = os.path.sep.join(items)

        returncode = execute([
            sys.executable, "-u", fname
        ])
        return returncode

    def launch_eventservercli(self, args):
        """Run standalone ftrack eventserver headless.

        :param args: arguments passed to event server script. See event server
                     help for more info.
        :type args: list
        :returns: process return code
        :rtype: int
        """
        from pypeapp import execute
        self._initialize()

        pype_setup = os.getenv('PYPE_SETUP_PATH')
        items = [
<<<<<<< HEAD
            pype_setup, "repos", "pype", "pype", "modules",
            "ftrack", "ftrack_server", "event_server_cli.py"
=======
            pype_setup, "repos", "pype", "pype", "modules", "ftrack",
            "ftrack_server", "event_server_cli.py"
>>>>>>> 271ac734
        ]
        fname = os.path.sep.join(items)

        returncode = execute([
            sys.executable, "-u", fname
        ] + args)
        return returncode

    def install(self, force):
        """Run venv installation process.

        :param force: forcefully overwrite existing environment
        :type force: bool

        .. seealso:: :mod:`install_env`
        """
        from install_env import install
        install(force)

    def validate(self):
        """Run deployment validation process.

        Upon failure it will exit with return code 200
        to signal shell installation process about validation error.

        .. seealso:: :func:`Deployment.validate`
        """
        from pypeapp.deployment import Deployment, DeployException
        d = Deployment(os.environ.get('PYPE_SETUP_PATH', None))
        try:
            d.validate()
        except DeployException:
            sys.exit(200)

    def deploy(self, force):
        """Run deployment process.

        Upon failure it will exit with return code 200
        to signal shell installation process about deployment error.

        .. seealso:: :func:`Deployment.deploy`

        """
        from pypeapp.deployment import Deployment, DeployException
        d = Deployment(os.environ.get('PYPE_SETUP_PATH', None))
        try:
            d.deploy(force)
        except DeployException:
            sys.exit(200)
        pass

    def _initialize(self):
        from pypeapp.deployment import Deployment
        from pypeapp.lib.Terminal import Terminal
        try:
            import configparser
        except Exception:
            import ConfigParser as configparser

        cur_dir = os.path.dirname(os.path.abspath(__file__))
        config_file_path = os.path.join(cur_dir, "config.ini")
        if os.path.exists(config_file_path):
            config = configparser.ConfigParser()
            config.read(config_file_path)
            try:
                value = config["DEFAULT"]["dev"]
                if value.lower() == "true":
                    os.environ["PYPE_DEV"] = "1"
            except KeyError:
                pass

        # if not called, console coloring will get mangled in python.
        Terminal()
        pype_setup = os.getenv('PYPE_SETUP_PATH')
        d = Deployment(pype_setup)

        tools, config_path = d.get_environment_data()

        os.environ['PYPE_CONFIG'] = config_path
        os.environ['TOOL_ENV'] = os.path.normpath(
            os.path.join(config_path, 'environments')
        )
        self._add_modules()
        self._load_default_environments(tools=tools)
        self.print_info()

    def texture_copy(self, project, asset, path):
        """Copy textures specified in path asset publish directory.

        It doesn't interact with avalon, just copying files.

        :param project: name of project
        :type project: str
        :param asset: name of asset
        :type asset: str
        :param path: path to textures
        :type path: str
        """
        from pypeapp import execute

        self._initialize()

        pype_setup = os.getenv('PYPE_SETUP_PATH')
        items = [
            pype_setup, "repos", "pype", "pype", "tools",
            "texture_copy", "app.py"
        ]
        fname = os.path.sep.join(items)

        returncode = execute([
            sys.executable, "-u", fname, "--project", project,
            "--asset", asset, "--path", path])
        return returncode

    def publish(self, gui=False, paths=None):
        """Start headless publishing.

        Publish collects json from current working directory
        or supplied paths argument.

        :param gui: launch Pyblish gui or not
        :type gui: bool
        :param paths: paths to jsons
        :type paths: list
        """
        from pypeapp.lib.Terminal import Terminal

        t = Terminal()

        error_format = "Failed {plugin.__name__}: {error} -- {error.traceback}"

        self._initialize()

        from pype import install, uninstall
        # Register target and host
        import pyblish.api

        install()
        pyblish.api.register_target("filesequence")
        pyblish.api.register_host("shell")

        self._update_python_path()

        if not any(paths):
            t.echo("No publish paths specified")
            return False

        os.environ["PYPE_PUBLISH_DATA"] = os.pathsep.join(paths)

        if gui:
            import pyblish_qml
            pyblish_qml.show(modal=True)
        else:

            import pyblish.util
            t.echo(">>> Running publish ...")

            # Error exit as soon as any error occurs.
            for result in pyblish.util.publish_iter():
                if result["error"]:
                    t.echo(error_format.format(**result))
                    uninstall()
                    sys.exit(1)

        uninstall()

    def run_pype_tests(self, keyword=None, id=None):
        """Run pytest on `pype/pype/tests` directory."""
        from pypeapp.lib.Terminal import Terminal
        import pytest

        self._initialize()
        t = Terminal()

        t.echo(">>> Running test on pype ...")
        args = ['-x', '--capture=sys', '--print',
                '-W', 'ignore::DeprecationWarning']

        if keyword:
            t.echo("  - selecting [ {} ]".format(keyword))
            args.append('-k')
            args.append(keyword)
            args.append(os.path.join(os.getenv('PYPE_SETUP_PATH'),
                                     'repos', 'pype', 'pype', 'tests'))

        elif id:
            t.echo("  - selecting test ID [ {} ]".format(id[0]))
            args.append(id[0])
        else:
            args.append(os.path.join(os.getenv('PYPE_SETUP_PATH'),
                                     'repos', 'pype', 'pype', 'tests'))

        pytest.main(args)

    def run_pype_setup_tests(self, keyword=None, id=None):
        """Run pytest on `tests` directory."""
        from pypeapp.lib.Terminal import Terminal
        import pytest

        self._initialize()
        t = Terminal()

        t.echo(">>> Running test on pype-setup ...")
        args = ['-x', '--capture=sys', '--print',
                '-W', 'ignore::DeprecationWarning']

        if keyword:
            t.echo("  - selecting [ {} ]".format(keyword))
            args.append('-k')
            args.append(keyword)
            args.append(os.path.join(os.getenv('PYPE_SETUP_PATH'), 'tests'))

        elif id:
            t.echo("  - selecting test ID [ {} ]".format(id[0]))
            args.append(id[0])
        else:
            args.append(os.path.join(os.getenv('PYPE_SETUP_PATH'), 'tests'))

        pytest.main(args)

    def pype_setup_coverage(self, pype):
        """Generate code coverage on pype-setup."""
        from pypeapp.lib.Terminal import Terminal
        import pytest

        self._initialize()
        t = Terminal()

        t.echo(">>> Generating coverage on pype-setup ...")
        pytest.main(['-v', '-x', '--color=yes', '--cov={}'.format(pype),
                     '--cov-config', '.coveragerc', '--cov-report=html',
                     '--ignore={}'.format(os.path.join(
                        os.environ.get("PYPE_SETUP_PATH"), "vendor")),
                     '--ignore={}'.format(os.path.join(
                        os.environ.get("PYPE_SETUP_PATH"), "repos"))
                     ])

    def make_docs(self):
        """Generate documentation using Sphinx.

        Documentation is generated for both **pype-setup** and **pype**.
        """
        from pypeapp.lib.Terminal import Terminal
        from pypeapp import execute

        self._initialize()
        t = Terminal()

        source_dir_setup = os.path.join(
            os.environ.get("PYPE_SETUP_PATH"), "docs", "source")
        build_dir_setup = os.path.join(
            os.environ.get("PYPE_SETUP_PATH"), "docs", "build")

        source_dir_pype = os.path.join(
            os.environ.get("PYPE_SETUP_PATH"), "repos",
            "pype", "docs", "source")
        build_dir_pype = os.path.join(
            os.environ.get("PYPE_SETUP_PATH"), "repos",
            "pype", "docs", "build")

        t.echo(">>> Generating documentation ...")
        t.echo("  - Cleaning up ...")
        execute(['sphinx-build', '-M', 'clean',
                 source_dir_setup, build_dir_setup],
                shell=True)
        execute(['sphinx-build', '-M', 'clean',
                 source_dir_pype, build_dir_pype],
                shell=True)
        t.echo("  - generating sources ...")
        execute(['sphinx-apidoc', '-M', '-f', '-d', '4', '--ext-autodoc',
                 '--ext-intersphinx', '--ext-viewcode', '-o',
                 source_dir_setup, 'pypeapp'], shell=True)
        vendor_ignore = os.path.join(
            os.environ.get("PYPE_SETUP_PATH"), "repos",
            "pype", "pype", "vendor")
        execute(['sphinx-apidoc', '-M', '-f', '-d', '6', '--ext-autodoc',
                 '--ext-intersphinx', '--ext-viewcode', '-o',
                 source_dir_pype, 'pype',
                 '{}{}*'.format(vendor_ignore, os.path.sep)], shell=True)
        t.echo("  - Building html ...")
        execute(['sphinx-build', '-M', 'html',
                 source_dir_setup, build_dir_setup],
                shell=True)
        execute(['sphinx-build', '-M', 'html',
                 source_dir_pype, build_dir_pype],
                shell=True)
        t.echo(">>> Done. Documentation id generated:")
        t.echo("*** For pype-setup: [ {} ]".format(build_dir_setup))
        t.echo("*** For pype: [ {} ]".format(build_dir_pype))

    def run_application(self, app, project, asset, task, tools, arguments):
        """Run application in project/asset/task context.

        With default or specified tools enviornment. This uses pre-defined
        launcher in `pype-config/launchers` where there must be *toml*
        file with definition and in platform directory its launcher shell
        script or binary executables. Arguments will be passed to this script
        or executable.

        :param app: Full application name (`maya_2018`)
        :type app: Str
        :param project: Project name
        :type project: Str
        :param asset: Asset name
        :type asset: Str
        :param task: Task name
        :type task: Str
        :param tools: Comma separated list of tools (`"mtoa_2.1.0,yeti_4"`)
        :type tools: Str
        :param arguments: List of other arguments passed to app
        :type: List
        :rtype: None
        """
        import toml
        import subprocess

        from pypeapp.lib.Terminal import Terminal
        from pypeapp import Anatomy

        t = Terminal()

        self._initialize()
        self._update_python_path()

        import acre
        from avalon import lib
        from pype import lib as pypelib

        abspath = lib.which_app(app)
        if abspath is None:
            t.echo("!!! Application [ {} ] is not registered.".format(app))
            t.echo("*** Please define its toml file.")
            return

        app_toml = toml.load(abspath)

        executable = app_toml['executable']
        app_dir = app_toml['application_dir']
        # description = app_toml.get('description', None)
        # preactions = app_toml.get('preactions', [])

        launchers_path = os.path.join(os.environ["PYPE_CONFIG"], "launchers")

        database = pypelib.get_avalon_database()

        avalon_project = database[project].find_one({
            "type": "project"
        })

        if avalon_project is None:
            t.echo(
                "!!! Project [ {} ] doesn't exists in Avalon.".format(project))
            return False

        # get asset from db
        avalon_asset = database[project].find_one({
            "type": "asset",
            "name": asset
        })

        avalon_tools = avalon_project["data"]["tools_env"]
        if tools:
            avalon_tools = tools.split(",") or []

        hierarchy = ""
        parents = avalon_asset["data"]["parents"] or []
        if parents:
            hierarchy = os.path.join(*parents)

        data = {
            "project": {
                "name": project,
                "code": avalon_project['data']['code']
            },
            "task": task,
            "asset": asset,
            "app": app_dir,
            "hierarchy": hierarchy,
        }

        anatomy = Anatomy(project)
        anatomy_filled = anatomy.format(data)
        workdir = os.path.normpath(anatomy_filled["work"]["folder"])

        # set PYPE_ROOT_* environments
        anatomy.set_root_environments()

        # set environments for Avalon
        os.environ["AVALON_PROJECT"] = project
        os.environ["AVALON_SILO"] = None
        os.environ["AVALON_ASSET"] = asset
        os.environ["AVALON_TASK"] = task
        os.environ["AVALON_APP"] = app.split("_")[0]
        os.environ["AVALON_APP_NAME"] = app
        os.environ["AVALON_WORKDIR"] = workdir
        os.environ["AVALON_HIERARCHY"] = hierarchy

        try:
            os.makedirs(workdir)
        except FileExistsError:
            pass

        tools_attr = [os.environ["AVALON_APP"], os.environ["AVALON_APP_NAME"]]
        tools_attr += avalon_tools

        print("TOOLS: {}".format(tools_attr))

        tools_env = acre.get_tools(tools_attr)
        env = acre.compute(tools_env)

        env = acre.merge(env, current_env=dict(os.environ))
        env = {k: str(v) for k, v in env.items()}

        # sanitize slashes in path
        env["PYTHONPATH"] = env["PYTHONPATH"].replace("/", "\\")
        env["PYTHONPATH"] = env["PYTHONPATH"].replace("\\\\", "\\")

        launchers_path = os.path.join(launchers_path,
                                      platform.system().lower())
        execfile = None

        if sys.platform == "win32":
            # test all avaliable executable format, find first and use it
            for ext in os.environ["PATHEXT"].split(os.pathsep):
                fpath = os.path.join(launchers_path.strip('"'),
                                     executable + ext)
                if os.path.isfile(fpath) and os.access(fpath, os.X_OK):
                    execfile = fpath
                    break

                # Run SW if was found executable
            if execfile is not None:
                try:
                    t.echo(">>> Running [ {} {} ]".format(executable,
                                                          " ".join(arguments)))
                    args = [execfile]
                    args.extend(arguments)
                    subprocess.run(args, env=env)

                except ValueError as e:
                    t.echo("!!! Error while launching application:")
                    t.echo(e)
                    return
            else:
                t.echo(
                    "!!! cannot find application launcher [ {} ]".format(app))
                return

        if sys.platform.startswith('linux'):
            execfile = os.path.join(launchers_path.strip('"'), executable)
            if os.path.isfile(execfile):
                try:
                    fp = open(execfile)
                except PermissionError as p:
                    t.echo("!!! Access denied on launcher [ {} ]".format(app))
                    t.echo(p)
                    return

                fp.close()
            else:
                t.echo("!!! Launcher doesn\'t exist [ {} ]".format(
                    execfile))
                return

            # Run SW if was found executable
            if execfile is not None:
                args = ['/usr/bin/env', 'bash', execfile]
                args.extend(arguments)
                t.echo(">>> Running [ {} ]".format(" ".join(args)))
                try:
                    subprocess.run(args, env=env)
                except ValueError as e:
                    t.echo("!!! Error while launching application:")
                    t.echo(e)
                    return
            else:
                t.echo(
                    "!!! cannot find application launcher [ {} ]".format(app))
                return

    def validate_jsons(self):
        """Validate configuration JSON files for syntax errors."""
        import json
        import glob
        from pypeapp.lib.Terminal import Terminal

        self._initialize()
        t = Terminal()

        t.echo(">>> validating ...")
        files = [f for f in glob.glob(
            os.environ.get("PYPE_CONFIG") + os.path.sep + "**/*.json",
            recursive=True)] or []

        files += [f for f in glob.glob(
            os.environ.get("PYPE_PROJECT_CONFIGS") + os.path.sep + "**/*.json",
            recursive=True)] or []

        failures = 0
        for f in files:
            t.echo("  - {}".format(f))
            with open(f, "r") as jf:
                json_str = jf.read()
            try:
                json.loads(json_str)
            except json.decoder.JSONDecodeError as e:
                t.echo("!!! failed on [ {} ]".format(f))
                t.echo(str(e))
                failures += 1

        if failures > 0:
            t.echo(
                "!!! Failed on [ {} ] file(s), "
                "see log above.".format(failures))
        else:
            t.echo(">>> All OK.")<|MERGE_RESOLUTION|>--- conflicted
+++ resolved
@@ -260,13 +260,8 @@
 
         pype_setup = os.getenv('PYPE_SETUP_PATH')
         items = [
-<<<<<<< HEAD
-            pype_setup, "repos", "pype", "pype", "modules",
-            "ftrack", "ftrack_server", "event_server.py"
-=======
             pype_setup, "repos", "pype", "pype", "modules", "ftrack",
             "ftrack_server", "event_server.py"
->>>>>>> 271ac734
         ]
         fname = os.path.sep.join(items)
 
@@ -289,13 +284,8 @@
 
         pype_setup = os.getenv('PYPE_SETUP_PATH')
         items = [
-<<<<<<< HEAD
-            pype_setup, "repos", "pype", "pype", "modules",
-            "ftrack", "ftrack_server", "event_server_cli.py"
-=======
             pype_setup, "repos", "pype", "pype", "modules", "ftrack",
             "ftrack_server", "event_server_cli.py"
->>>>>>> 271ac734
         ]
         fname = os.path.sep.join(items)
 
